--- conflicted
+++ resolved
@@ -34,32 +34,6 @@
   "files": [],
   
   "compilerOptions": {
-<<<<<<< HEAD
-    "rootDir": "src", // Source files are in src/
-    "outDir": "dist", // Output would go to dist/ (though noEmit is true)
-    "declaration": true, // Generate type declarations (for reference)
-    "declarationMap": true, // Generate declaration source maps
-    "sourceMap": true, // Generate JavaScript source maps for debugging
-    "composite": true, // Enable composite mode for project references
-    "noEmitOnError": true, // Don't emit if there are errors
-    "target": "ES2022", // Target modern JavaScript (ES2022)
-    "useDefineForClassFields": true, // Use standard class field behavior
-    "lib": ["ES2022", "DOM", "DOM.Iterable"], // Include type definitions for ES2022, DOM, and DOM iterables
-    "module": "ESNext", // Use ESNext modules
-    "skipLibCheck": true, // Skip checking node_modules .d.ts files
-    "moduleResolution": "bundler", // Bundler-style module resolution
-    "allowImportingTsExtensions": true, // Allow importing .ts files with extensions (Vite handles this)
-    "isolatedModules": true, // Each file is compiled independently (required for Vite)
-    "moduleDetection": "force", // Treat all files as modules
-    "noEmit": true, // Don't emit JavaScript (Vite does bundling)
-    "jsx": "react-jsx", // Use React JSX transform (no React import needed)
-    "strict": true, // Enable all strict checks
-    "noUnusedLocals": true, // Error on unused variables
-    "noUnusedParameters": true, // Error on unused parameters
-    "noFallthroughCasesInSwitch": true, // Error on switch case fallthrough
-    "baseUrl": ".",     /* Path mappings for workspace packages */
-  }
-=======
     // Source files are in src/
     "rootDir": "src",
     
@@ -135,5 +109,4 @@
   },
   "include": ["src/**/*"],
   "exclude": ["node_modules", "dist"]
->>>>>>> 0ab0c9d1
 }