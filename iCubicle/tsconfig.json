--- conflicted
+++ resolved
@@ -26,14 +26,8 @@
   
   // Project references to library dependencies
   "references": [
-<<<<<<< HEAD
-    { "path": "./tsconfig.app.json" }, // Main app code
-    { "path": "../iMath" }, // Math library dependency
-    { "path": "../iUIComponents" } // UI components dependency
-=======
     { "path": "../iMath" },          // Math computation library
     { "path": "../iUIComponents" }   // Shared UI components
->>>>>>> 0ab0c9d1
   ],
   
   "files": [], // Empty files array - not a solution file, but includes via "include" below
@@ -45,9 +39,6 @@
     "sourceMap": true, // Generate JavaScript source maps for debugging
     "composite": true, // Enable composite mode for project references
     "noEmitOnError": true, // Don't emit if there are errors
-<<<<<<< HEAD
-  }
-=======
     "target": "ES2022", // Target modern JavaScript (ES2022)
     "useDefineForClassFields": true, // Use standard class field behavior
     "lib": ["ES2022", "DOM", "DOM.Iterable"], // Include type definitions for ES2022, DOM, and DOM iterables
@@ -68,5 +59,4 @@
   },
   "include": ["src/**/*"], // Include all source files and vite.config.ts
   "exclude": ["node_modules", "dist"] // Exclude build outputs and dependencies
->>>>>>> 0ab0c9d1
 }