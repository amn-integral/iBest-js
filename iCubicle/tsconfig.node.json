--- conflicted
+++ resolved
@@ -1,43 +1,7 @@
-/**
- * iCubicle NODE.JS TOOLING TYPESCRIPT CONFIGURATION
- * ===============================================
- * This config is specifically for Node.js-based build tools and configuration
- * files that run in a Node.js environment (not the browser).
- *
- * Purpose:
- * - Type-check vite.config.ts and other build tooling files
- * - Use Node.js-compatible settings (not browser)
- * - Keep tooling separate from application code
- *
- * Files covered:
- * - vite.config.ts (Vite configuration)
- * - Any future Node.js scripts in the workspace
- *
- * Why separate from tsconfig.app.json?
- * - Different target environment (Node.js vs browser)
- * - Different compiler needs (can emit, different target)
- * - Cleaner separation of concerns
- */
+// This tsconfig is used for Vite development in a Node environment
 {
+  "extends": "./tsconfig.json",
   "compilerOptions": {
-<<<<<<< HEAD
-    "target": "ES2018", // Target ES2018 for Node.js compatibility (older than browser target)
-    "forceConsistentCasingInFileNames": true, // Ensure consistent file name casing
-    "tsBuildInfoFile": "./node_modules/.tmp/tsconfig.node.tsbuildinfo", // Store incremental build info separately from app build
-    "composite": true, // Enable composite mode for project references
-    "module": "ESNext", // Use ESNext modules
-    "skipLibCheck": true, // Skip checking node_modules .d.ts files
-    "moduleResolution": "bundler", // Bundler mode works with Vite
-    "verbatimModuleSyntax": true, // Import statements must match exactly
-    "moduleDetection": "force", // Treat all files as modules
-    "noEmit": false, // Allow emitting files (unlike app config which uses Vite)
-    "strict": true, // Strict type checking
-    "noUnusedLocals": true, // Error on unused variables
-    "noUnusedParameters": true, // Error on unused parameters
-    "erasableSyntaxOnly": true, // Only allow erasable type-only imports
-    "noFallthroughCasesInSwitch": true, // Error on switch fallthrough
-    "noUncheckedSideEffectImports": true // Ensure imports are used or have side effects
-=======
     "tsBuildInfoFile": "./node_modules/.tmp/tsconfig.node.tsbuildinfo",
     "composite": true,
     "rootDir": ".",
@@ -45,7 +9,6 @@
     "moduleResolution": "node",
     "noEmit": true,
     "types": ["node"]
->>>>>>> 0ab0c9d1
   },
-  "include": ["vite.config.ts"] // Only include the Vite configuration file
+  "include": ["vite.config.ts"]
 }