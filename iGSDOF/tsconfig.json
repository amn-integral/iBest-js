/**
 * iGSDOF MAIN TYPESCRIPT CONFIGURATION (Solution File)
 * ====================================================
 * This is the main "solution" file for the iGSDOF workspace. It doesn't compile
 * files directly ("files": []) but instead orchestrates multiple sub-configurations
 * using TypeScript project references.
 *
 * Purpose:
 * - Coordinate compilation of multiple TypeScript projects
 * - Enable incremental builds across project boundaries
 * - Manage dependencies between different parts of the build
 *
 * How it works:
 * - "files": [] means this config doesn't compile anything itself
 * - "references" lists sub-projects that will be built in order
 * - When you run "tsc -b", it builds all referenced projects
 *
 * References:
 * 1. ./tsconfig.app.json - Compiles the main React application code (src/)
 * 2. ./tsconfig.node.json - Compiles Node.js tooling files (vite.config.ts)
 * 3. ../iMath - Dependency on the iMath library package
 * 4. ../iUIComponents - Dependency on the UI components library
 */
{
  "extends": "../tsconfig.base.json",
  "files": [], // Empty files array = this is a solution file, not a compilation config
  // Project references enable TypeScript's project reference feature
  // These are built in order, with dependencies resolved correctly
  "references": [
    { "path": "./tsconfig.app.json" }, // Main app code
    { "path": "../iMath" }, // Math library dependency
<<<<<<< HEAD
    { "path": "../iUIComponents" } // UI components
=======
    { "path": "../iUIComponents" } // UI components dependency
>>>>>>> 0ab0c9d1
  ],

  "compilerOptions": {
    "rootDir": "src", // Source files ar
    "outDir": "dist", // Output compiled files to dist/
    "declaration": true, // Generate .d.ts declaration files for type information
    "declarationMap": true, // Generate source maps for declarations (helps IDEs navigate to source)
    "sourceMap": true, // Generate JavaScript source maps for debugging
    "composite": true, // Enable incremental compilation (required for project references)
    "noEmitOnError": true // Don't emit output if there are any errors
  }
}<|MERGE_RESOLUTION|>--- conflicted
+++ resolved
@@ -29,11 +29,7 @@
   "references": [
     { "path": "./tsconfig.app.json" }, // Main app code
     { "path": "../iMath" }, // Math library dependency
-<<<<<<< HEAD
-    { "path": "../iUIComponents" } // UI components
-=======
     { "path": "../iUIComponents" } // UI components dependency
->>>>>>> 0ab0c9d1
   ],
 
   "compilerOptions": {
